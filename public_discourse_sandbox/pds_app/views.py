from django.conf import settings
from django.contrib import messages
from django.contrib.auth import get_user_model
from django.contrib.auth.mixins import LoginRequiredMixin
from django.contrib.auth.views import login_required
from django.contrib.auth.views import redirect_to_login
from django.core.exceptions import PermissionDenied
from django.core.mail import send_mail
from django.db import models
from django.db import transaction
from django.http import HttpResponseRedirect
from django.http import JsonResponse
from django.shortcuts import redirect
from django.shortcuts import render
from django.shortcuts import resolve_url
from django.template.loader import render_to_string
from django.urls import reverse
from django.utils.decorators import method_decorator
from django.utils.safestring import mark_safe
from django.utils.translation import gettext_lazy as _
from django.views.generic import DetailView
from django.views.generic import ListView
from django.views.generic import TemplateView
from django.views.generic import View

from .decorators import check_banned
from .forms import EnrollDigitalTwinForm
from .forms import ExperimentForm
from .forms import PostForm
from .forms import UserProfileForm
from .mixins import ExperimentContextMixin
from .mixins import ProfileRequiredMixin
from .models import DigitalTwin
from .models import Experiment
from .models import ExperimentInvitation

# from rest_framework.authtoken.models import Token
from .models import MultiToken
from .models import Notification
from .models import Post
from .models import SocialNetwork
from .models import UserProfile

User = get_user_model()
import json


def get_active_posts(
    request,
    experiment=None,
    hashtag=None,
    profile_ids=None,
    previous_post_id=None,
    page_size=10,
):
    """
    Helper function to get active posts. Used in HomeView and ExploreView.
    Get non-deleted top-level posts with related user data.

    Args:
        request: The current request object
        experiment: Optional experiment to filter by
        hashtag: Optional hashtag to filter by. If provided, returns posts that either:
            - Have the hashtag directly, OR
            - Have replies containing the hashtag
        profile_ids: Optional list of profile IDs to filter by
        previous_post_id: Optional ID of the last post from previous page to paginate from
        page_size: Number of posts to return per page (default: 20)
    """
<<<<<<< HEAD
    posts = Post.objects.filter(
        parent_post__isnull=True,  # Only show top-level posts, not replies
        is_deleted=False,  # Only show non-deleted posts
    )

=======


    # Filter by hashtag if provided - look for posts that either have the hashtag directly
    # or have replies containing the hashtag
    if hashtag:
        posts = Post.objects.filter(
            models.Q(hashtag__tag=hashtag.lower(), parent_post__isnull=True) |  # Top-level posts with hashtag
            models.Q(  # Replies with hashtag where parent exists and isn't deleted
                hashtag__tag=hashtag.lower(),
                parent_post__isnull=False,
                parent_post__is_deleted=False
            )
        ).distinct()  # Use distinct to avoid duplicate posts
    else:
        posts = Post.objects.filter(
            parent_post__isnull=True,  # Only show top-level posts, not replies
            is_deleted=False  # Only show non-deleted posts
        )
    
>>>>>>> 59d1b2da
    # Filter by experiment if provided
    if experiment:
        posts = posts.filter(experiment=experiment)

    # Filter by profile IDs if provided
    if profile_ids:
        posts = posts.filter(user_profile__in=profile_ids)
<<<<<<< HEAD

    # Filter by hashtag if provided - look for posts that either have the hashtag directly
    # or have replies containing the hashtag
    if hashtag:
        posts = posts.filter(
            # Posts that have the hashtag directly OR have replies with the hashtag
            models.Q(hashtag__tag=hashtag.lower())  # Direct hashtag match
            | models.Q(  # Replies containing the hashtag
                post__hashtag__tag=hashtag.lower(),
                post__is_deleted=False,  # Only count non-deleted replies
            ),
        ).distinct()  # Use distinct to avoid duplicate posts
=======
    
>>>>>>> 59d1b2da

        # Determine next page of posts based on previous_post_id's created_date
    if previous_post_id:
        try:
            previous_post = Post.objects.get(id=previous_post_id)
            posts = posts.filter(created_date__lt=previous_post.created_date)
        except Post.DoesNotExist:
            # If previous_post_id is not found, start at current time. Case is when user first loads the page.
            pass

    # Select related data for efficiency
    posts = (
        posts.select_related("user_profile", "user_profile__user")
        .prefetch_related(
            "vote_set",  # Prefetch votes to avoid N+1 queries
        )
        .order_by("-created_date")
    )

    # Limit results to page_size
    posts = posts[: int(page_size)]

    # Get current user's profile for follow state checks
    current_user_profile = None
    if request.user.is_authenticated and experiment:
        current_user_profile = request.user.userprofile_set.filter(experiment=experiment).first()

    # Add comment count, vote status, and follow state using the get_comment_count method
    for post in posts:
        post.comment_count = post.get_comment_count()
        # Add whether the current user has voted
        post.has_user_voted = post.vote_set.filter(
            user_profile__user=request.user,
        ).exists()
<<<<<<< HEAD

=======
        
        # Add follow state for each post
        if current_user_profile and post.user_profile.user != request.user:
            post.is_following = SocialNetwork.objects.filter(
                source_node=current_user_profile,
                target_node=post.user_profile
            ).exists()
        else:
            post.is_following = False
    
>>>>>>> 59d1b2da
    return posts


def get_home_feed_posts(request, experiment=None, previous_post_id=None, page_size=10):
    """
    Helper function to get posts for the home feed.
    Only returns posts from the current user and users they follow.

    Args:
        request: The current request object
        experiment: Optional experiment to filter by
    """
    # Get the user's profile for this experiment
    user_profile = request.user.userprofile_set.filter(experiment=experiment).first()

    if not user_profile:
        return Post.objects.none()  # Return empty queryset if no profile

    # Get IDs of users the current user follows
    following_ids = SocialNetwork.objects.filter(source_node=user_profile).values_list(
        "target_node",
        flat=True,
    )

    # Add the user's own profile to the list
    profile_ids = list(following_ids) + [user_profile.id]

    # Get all active posts with filtering by profile IDs from the beginning
    return get_active_posts(
        request,
        experiment,
        profile_ids=profile_ids,
        previous_post_id=previous_post_id,
        page_size=page_size,
    )


class LandingView(View):
    """
    Landing page view that redirects authenticated users to their home page
    with their last_accessed experiment.
    """

    def get(self, request, *args, **kwargs):
        if request.user.is_authenticated:
            # If user has a last_accessed experiment, redirect to home with that experiment
            if hasattr(request.user, "last_accessed") and request.user.last_accessed:
                return redirect(
                    "home_with_experiment",
                    experiment_identifier=request.user.last_accessed.identifier,
                )
            # Otherwise, redirect to home which will use ExperimentContextMixin to find an experiment
            return redirect("home")

        # For unauthenticated users, show the landing page
        # Fetch the default experiment to display IRB additions
        try:
            default_experiment = Experiment.objects.get(
                identifier="00000",
            )  # TODO: Find a better way to handle this
            return render(
                request,
                "pages/landing.html",
                {"experiment": default_experiment},
            )
        except Experiment.DoesNotExist:
            # If default experiment doesn't exist, just render without it
            return render(request, "pages/landing.html")


class HomeView(
    LoginRequiredMixin,
    ExperimentContextMixin,
    ProfileRequiredMixin,
    ListView,
):
    """Home page view that displays and handles creation of posts."""

    model = Post
    template_name = "pages/home.html"
    context_object_name = "posts"

    def get_queryset(self):
        previous_post_id = self.request.GET.get("previous_post_id", None)
        page_size = self.request.GET.get("page_size", None)

        # Only pass pagination params if they were provided
        kwargs = {"request": self.request, "experiment": self.experiment}
        if previous_post_id is not None:
            kwargs["previous_post_id"] = previous_post_id
        if page_size is not None:
            kwargs["page_size"] = page_size

        return get_home_feed_posts(**kwargs)

    def get_context_data(self, **kwargs):
        """Add the post form to the context."""
        context = super().get_context_data(**kwargs)
        context["form"] = PostForm()

        # Add flag for empty home feed to show guidance message
        if not context["posts"] and not self.request.headers.get("HX-Request"):
            user_profile = self.request.user.userprofile_set.filter(
                experiment=self.experiment,
            ).first()
            if user_profile:
                # Check if user follows anyone
                follows_anyone = SocialNetwork.objects.filter(
                    source_node=user_profile,
                ).exists()
                # Check if user has posted anything
                has_posted = Post.objects.filter(
                    user_profile=user_profile,
                    is_deleted=False,
                ).exists()

                context["empty_home_feed"] = True
                context["follows_anyone"] = follows_anyone
                context["has_posted"] = has_posted

        return context

    @method_decorator(check_banned)
    def get(self, request, *args, **kwargs):
        """Override get to handle HTMX requests."""
        if request.headers.get("HX-Request"):
            self.template_name = "partials/_post_list.html"
        return super().get(request, *args, **kwargs)

    @method_decorator(check_banned)
    def post(self, request, *args, **kwargs):
        """Handle post creation."""
        # Get the user's profile for this experiment
        user_profile = request.user.userprofile_set.filter(
            experiment=self.experiment,
        ).first()
        if not user_profile:
            raise PermissionDenied("You do not have a profile in this experiment")

        form = PostForm(request.POST)
        if form.is_valid():
            post = Post(
                user_profile=user_profile,
                content=form.cleaned_data["content"],
                experiment=self.experiment,
                depth=0,
                parent_post=None,
            )
            post.save()
            # Redirect to the appropriate URL based on whether we have an experiment identifier
            if "experiment_identifier" in kwargs:
                return redirect(
                    "home_with_experiment",
                    experiment_identifier=self.experiment.identifier,
                )
            return redirect("home")

        # If form is invalid, show form with errors
        return self.get(request, *args, **kwargs)


class ExploreView(
    LoginRequiredMixin,
    ExperimentContextMixin,
    ProfileRequiredMixin,
    ListView,
):
    """
    Explore page view that displays all posts.
    Supports filtering by hashtag using the 'hashtag' query parameter.
    """

    model = Post
    template_name = "pages/explore.html"
    context_object_name = "posts"

    def get_queryset(self):
        # Get hashtag from query parameters
        hashtag = self.request.GET.get("hashtag")
        previous_post_id = self.request.GET.get("previous_post_id", None)
        page_size = self.request.GET.get("page_size", None)

        # Only pass pagination params if they were provided
        kwargs = {
            "request": self.request,
            "experiment": self.experiment,
            "hashtag": hashtag,
        }
        if previous_post_id is not None:
            kwargs["previous_post_id"] = previous_post_id
        if page_size is not None:
            kwargs["page_size"] = page_size

        return get_active_posts(**kwargs)

    def get_context_data(self, **kwargs):
        context = super().get_context_data(**kwargs)
        # Add the current hashtag filter to the context
        context["current_hashtag"] = self.request.GET.get("hashtag")
        return context

    @method_decorator(check_banned)
    def get(self, request, *args, **kwargs):
        """Override get to handle HTMX requests."""
        if request.headers.get("HX-Request"):
            self.template_name = "partials/_post_list.html"
        return super().get(request, *args, **kwargs)


class NotificationsView(
    LoginRequiredMixin,
    ExperimentContextMixin,
    ProfileRequiredMixin,
    ListView,
):
    template_name = "pages/notifications.html"
    context_object_name = "notifications"

    def get_queryset(self):
        """Get notifications for the current user in the current experiment."""
        # Get filter parameter
        filter_type = self.request.GET.get("filter")
        previous_notification_id = self.request.GET.get("previous_notification_id")
        page_size = self.request.GET.get(
            "page_size",
            20,
        )  # Default to 20 notifications per page

        # Start with all notifications for this user profile
        notifications = Notification.objects.filter(user_profile=self.user_profile)

        # Apply filtering if specified
        if filter_type and filter_type != "all":
            notifications = notifications.filter(event=filter_type)

        # Apply pagination if specified
        if previous_notification_id:
            try:
                previous_notification = Notification.objects.get(
                    id=previous_notification_id,
                )
                notifications = notifications.filter(
                    created_date__lt=previous_notification.created_date,
                )
            except Notification.DoesNotExist:
                pass

        # Order by most recent first and limit to page size
        return notifications.order_by("-created_date")[: int(page_size)]

    def get(self, request, *args, **kwargs):
        """
        Override the get method to mark all notifications as read when the user
        accesses the notifications page, but preserve which ones were unread.
        Also handle HTMX requests for infinite scroll.
        """
        # First, get all unread notifications
        unread_notifications = [
            str(id)
            for id in Notification.objects.filter(
                user_profile=self.user_profile,
                is_read=False,
            ).values_list("id", flat=True)
        ]

        # Mark all unread notifications as read
        Notification.objects.filter(
            user_profile=self.user_profile,
            is_read=False,
        ).update(is_read=True)

        # Store the IDs of previously unread notifications in the request
        # so they can be accessed in get_context_data
        request.unread_notification_ids = unread_notifications

        # For HTMX requests, return only the notification list partial
        if request.headers.get("HX-Request"):
            self.template_name = "partials/_notification_list.html"

        # Call the parent get method to render the page as usual
        return super().get(request, *args, **kwargs)

    def get_context_data(self, **kwargs):
        """Add information about which notifications were previously unread."""
        context = super().get_context_data(**kwargs)

        # Get the list of previously unread notification IDs from the request
        unread_ids = getattr(self.request, "unread_notification_ids", [])

        # Mark notifications that were previously unread
        for notification in context["notifications"]:
            notification.was_unread = str(notification.id) in unread_ids

        # Add the current filter to the context
        context["current_filter"] = self.request.GET.get("filter", "all")

        return context


class AboutView(LoginRequiredMixin, ExperimentContextMixin, TemplateView):
    """About page view that displays information about the application."""

    template_name = "pages/about.html"


class ModeratorDashboardView(
    LoginRequiredMixin,
    ExperimentContextMixin,
    ProfileRequiredMixin,
    TemplateView,
):
    """
    Example view that demonstrates all three moderator permission approaches working together.
    """

    template_name = "pages/moderator_dashboard.html"

    def get(self, request, *args, **kwargs):
        # 1. Using the mixin's check_moderator_permission method
        if not self.is_moderator(request.user, self.experiment):
            # Redirect to home page if not a moderator
            return redirect(
                "home_with_experiment",
                experiment_identifier=self.experiment.identifier,
            )

        return super().get(request, *args, **kwargs)

    def get_context_data(self, **kwargs):
        context = super().get_context_data(**kwargs)

        # 3. The context processor automatically adds is_moderator to the context
        # 4. The mixin also adds is_moderator to the context
        # Both will be True at this point because we've already checked permissions

        # Add some moderator-specific data
        context["banned_users"] = UserProfile.objects.filter(
            experiment=self.experiment,
            is_banned=True,
        )

        # Recent posts for moderation (first tab)
        context["reported_posts"] = Post.objects.filter(
            experiment=self.experiment,
            is_deleted=False,
        ).order_by("-created_date")[:10]

        # Flagged posts for profanity (second tab)
        flagged_posts = Post.objects.filter(
            experiment=self.experiment,
            is_deleted=False,
            is_flagged=True,
        ).order_by("-created_date")

        context["flagged_posts"] = flagged_posts
        context["flagged_posts_count"] = flagged_posts.count()

        return context


class FollowView(LoginRequiredMixin, View):
    """
    View to handle following/unfollowing users.
    """

    def post(self, request, *args, **kwargs):
        try:
            # Get the target user profile from URL parameter
            target_profile = UserProfile.objects.get(id=kwargs["user_profile_id"])

            # Get the current user's profile for this experiment
            user_profile = request.user.userprofile_set.filter(
                experiment=target_profile.experiment,
            ).first()
            if not user_profile:
                raise PermissionDenied("You do not have a profile in this experiment")

            # Check if already following
            existing_follow = SocialNetwork.objects.filter(
                source_node=user_profile,
                target_node=target_profile,
            ).first()

            if existing_follow:
                # Unfollow
                existing_follow.delete()
                is_following = False
            else:
                # Follow
                SocialNetwork.objects.create(
                    source_node=user_profile,
                    target_node=target_profile,
                )
                is_following = True
                # Create a notification for the target user
                Notification.objects.create(
                    user_profile=target_profile,
                    event="follow",
                    content=f"@{user_profile.username} followed you",
                )

            return JsonResponse(
                {
                    "status": "success",
                    "is_following": is_following,
                    "follower_count": target_profile.num_followers,
                },
            )

        except UserProfile.DoesNotExist:
            return JsonResponse(
                {"status": "error", "message": "User profile not found"},
                status=404,
            )
        except Exception as e:
            return JsonResponse({"status": "error", "message": str(e)}, status=400)


class ResearcherToolsView(LoginRequiredMixin, TemplateView):
    """
    View for researcher tools page that displays experiments where the user is either
    the creator or a collaborator.
    """

    template_name = "pages/researcher_tools.html"

    def get(self, request, *args, **kwargs):
        # Check if user is in researcher group
        if not request.user.groups.filter(name="researcher").exists():
            raise PermissionDenied("You must be a researcher to access this page")

        return super().get(request, *args, **kwargs)

    def get_context_data(self, **kwargs):
        context = super().get_context_data(**kwargs)

        # Get experiments where user is creator or collaborator
        # Note: We don't need to filter is_deleted=False here because the default manager already does that
        user_experiments = (
            Experiment.objects.filter(
                models.Q(creator=self.request.user)  # User is creator
                | models.Q(
                    userprofile__user=self.request.user,
                    userprofile__is_collaborator=True,
                ),  # User is collaborator
            )
            .distinct()
            .order_by("-created_date")
        )  # Order by most recent first

        # Annotate each experiment with statistics
        user_experiments = user_experiments.annotate(
            # Count active users (not bots, not banned, not soft-deleted)
            total_users=models.Count(
                "userprofile",
                filter=models.Q(
                    userprofile__is_digital_twin=False,
                    userprofile__is_banned=False,
                    userprofile__is_deleted=False,
                ),
                distinct=True,
            ),
            # Count banned users
            total_banned_users=models.Count(
                "userprofile",
                filter=models.Q(
                    userprofile__is_banned=True,
                    userprofile__is_deleted=False,
                ),
                distinct=True,
            ),
            total_posts=models.Count(
                "post",
                filter=models.Q(post__is_deleted=False),
                distinct=True,
            ),
            total_digital_twins=models.Count(
                "userprofile",
                filter=models.Q(
                    userprofile__is_digital_twin=True,
                    userprofile__is_deleted=False,
                ),
                distinct=True,
            ),
        )

        context["experiments"] = user_experiments
        return context


class CreateExperimentView(LoginRequiredMixin, TemplateView):
    """
    View for creating a new experiment.
    """

    template_name = "pages/create_experiment.html"

    def get(self, request, *args, **kwargs):
        # Check if user is in researcher group
        if not request.user.groups.filter(name="researcher").exists():
            raise PermissionDenied("You must be a researcher to access this page")

        return super().get(request, *args, **kwargs)

    def get_context_data(self, **kwargs):
        context = super().get_context_data(**kwargs)
        context["form"] = ExperimentForm()
        return context

    def post(self, request, *args, **kwargs):
        """Handle experiment creation."""
        form = ExperimentForm(request.POST)
        if form.is_valid():
            experiment = form.save(commit=False)
            experiment.creator = request.user
            experiment.save()
            messages.success(request, "Experiment created successfully!")
            return redirect("researcher_tools")

        # If form is invalid, show form with errors
        context = self.get_context_data()
        context["form"] = form
        return render(request, self.template_name, context)


class ExperimentDetailView(LoginRequiredMixin, DetailView):
    """
    View for displaying experiment details.
    """

    model = Experiment
    template_name = "pages/experiment_detail.html"
    context_object_name = "experiment"
    slug_field = "identifier"
    slug_url_kwarg = "experiment_identifier"

    def get(self, request, *args, **kwargs):
        # Check if user is in researcher group
        if not request.user.groups.filter(name="researcher").exists():
            raise PermissionDenied("You must be a researcher to access this page")

        # Get the experiment
        self.object = self.get_object()

        # Check if experiment is deleted
        if self.object.is_deleted:
            messages.error(request, "This experiment has been deleted.")
            return redirect("researcher_tools")

        # Check if user has access to this experiment
        if not (
            self.object.creator == request.user
            or self.object.userprofile_set.filter(
                user=request.user,
                is_collaborator=True,
            ).exists()
        ):
            raise PermissionDenied("You do not have access to this experiment")

        context = self.get_context_data(object=self.object)
        return self.render_to_response(context)

    def get_queryset(self):
        """
        Override get_queryset to use all_objects instead of objects.
        This allows us to access deleted experiments for the detail view.
        """
        return Experiment.all_objects.all()

    def get_context_data(self, **kwargs):
        context = super().get_context_data(**kwargs)
        experiment = self.object

        # Add experiment statistics with proper filtering
        context["total_users"] = experiment.userprofile_set.filter(
            is_digital_twin=False,
            is_banned=False,
            is_deleted=False,
        ).count()

        context["total_banned_users"] = experiment.userprofile_set.filter(
            is_banned=True,
            is_deleted=False,
        ).count()

        context["total_posts"] = experiment.post_set.filter(is_deleted=False).count()
        context["total_digital_twins"] = experiment.userprofile_set.filter(
            is_digital_twin=True,
            is_deleted=False,
        ).count()

        # Add form for editing if user is creator
        if experiment.creator == self.request.user:
            context["form"] = ExperimentForm(instance=experiment)

        # Hide main nav on experiment detail page
        context["hide_main_nav"] = True
        context["invitations"] = ExperimentInvitation.objects.filter(
            experiment=experiment,
            is_deleted=False,
        )
        return context

    def post(self, request, *args, **kwargs):
        """Handle experiment updates."""
        experiment = self.get_object()

        # Only creator can edit
        if experiment.creator != request.user:
            raise PermissionDenied(
                "Only the experiment creator can edit this experiment",
            )

        form = ExperimentForm(request.POST, instance=experiment)
        if form.is_valid():
            form.save()
            messages.success(request, "Experiment updated successfully!")
            return redirect(
                "experiment_detail",
                experiment_identifier=experiment.identifier,
            )

        # If form is invalid, show form with errors
        context = self.get_context_data()
        context["form"] = form
        return render(request, self.template_name, context)


class InviteUserView(LoginRequiredMixin, View):
    """
    View for inviting users to an experiment.
    """

    def post(self, request, experiment_identifier):
        try:
            # Get the experiment
            experiment = Experiment.objects.get(identifier=experiment_identifier)

            # Check if user has permission to invite (must be creator)
            if experiment.creator != request.user:
                return JsonResponse(
                    {
                        "error": "You do not have permission to invite users to this experiment",
                    },
                    status=403,
                )

            # Get email from request
            data = json.loads(request.body)
            email = data.get("email")

            if not email:
                return JsonResponse({"error": "Email is required"}, status=400)

            # Check if a user with this email exists and is already a member of the experiment
            user = User.objects.filter(email=email).first()
            if user:
                if UserProfile.objects.filter(
                    user=user,
                    experiment=experiment,
                    is_deleted=False,
                ).exists():
                    return JsonResponse(
                        {"message": "User is already a member of this experiment."},
                        status=400,
                    )

            # Create the invitation if not already invited
            invitation, created = ExperimentInvitation.objects.get_or_create(
                experiment=experiment,
                email=email,
                created_by=request.user,
            )
            if created:
                # Send invitation email
                # Get a name or email for the user who is being invited
                contact_name = request.user.name or request.user.email
                context = {
                    "user": request.user,
                    "study": {
                        "invitee_name": email,
                        "title": experiment.name,
                        "description": experiment.description,
                        "contact_name": contact_name,
                        "contact_email": request.user.email,
                        "duration": "Ongoing",
                        "compensation": "None",
                        "irb_information": "This study has been approved by the University of Notre Dame IRB.",
                    },
                    "experiment": experiment,
                    "accept_url": request.build_absolute_uri(
                        reverse(
                            "accept_invitation",
                            args=[experiment.identifier, email],
                        ),
                    ),
                    "landing_url": request.build_absolute_uri(reverse("landing")),
                }

                # Send email
                send_mail(
                    subject="Research Study Invitation - Public Discourse Sandbox",
                    message="",  # Plain text version will be generated from HTML
                    from_email=settings.DEFAULT_FROM_EMAIL,
                    recipient_list=[email],
                    html_message=render_to_string(
                        "email/research_invitation.html",
                        context,
                    ),
                )

                return JsonResponse({"message": "Invitation sent successfully"})
            return JsonResponse({"message": "User already invited"}, status=400)

        except Experiment.DoesNotExist:
            return JsonResponse({"error": "Experiment not found"}, status=404)
        except Exception as e:
            return JsonResponse({"error": str(e)}, status=500)


class EnrollDigitalTwinView(LoginRequiredMixin, View):
    def post(self, request, experiment_identifier):
        try:
            # Get experiment first so we can pass it to the form
            experiment = Experiment.objects.get(identifier=experiment_identifier)

            # Pass experiment to the form
            form = EnrollDigitalTwinForm(
                request.POST,
                request.FILES,
                experiment=experiment,
            )
            if not form.is_valid():
                return JsonResponse({"error": form.errors.as_json()}, status=400)

            with transaction.atomic():
                # Create UserProfile
                user_profile = UserProfile.objects.create(
                    display_name=form.cleaned_data["display_name"],
                    username=form.cleaned_data["username"],
                    experiment=experiment,
                    bio=form.cleaned_data.get("bio", ""),
                    is_digital_twin=True,
                )
                # Handle images
                if form.cleaned_data.get("banner_picture"):
                    user_profile.banner_picture = form.cleaned_data["banner_picture"]
                if form.cleaned_data.get("profile_picture"):
                    user_profile.profile_picture = form.cleaned_data["profile_picture"]
                user_profile.save()
                # Create DigitalTwin
                DigitalTwin.objects.create(
                    user_profile=user_profile,
                    persona=form.cleaned_data.get("persona", ""),
                    api_token=form.cleaned_data.get("api_token", ""),
                    llm_url=form.cleaned_data.get("llm_url", ""),
                    llm_model=form.cleaned_data.get("llm_model", ""),
                )
            return JsonResponse({"message": "Digital Twin enrolled successfully!"})
        except Experiment.DoesNotExist:
            return JsonResponse({"error": "Experiment not found"}, status=404)
        except Exception as e:
            return JsonResponse({"error": str(e)}, status=500)


class CreateProfileView(LoginRequiredMixin, View):
    """
    View for creating a user profile for a specific experiment.
    Requires user to be logged in and experiment identifier to be valid.
    """

    template_name = "pages/create_profile.html"

    def get(self, request, experiment_identifier):
        # Check if experiment exists
        try:
            experiment = Experiment.objects.get(identifier=experiment_identifier)
        except Experiment.DoesNotExist:
            return render(
                request,
                self.template_name,
                {"error": "Invalid experiment identifier"},
            )

        # Check if user already has a profile for this experiment
        existing_profile = UserProfile.objects.filter(
            user=request.user,
            experiment=experiment,
            is_deleted=False,
        ).first()

        if existing_profile:
            return render(
                request,
                self.template_name,
                {
                    "experiment": experiment,
                    "existing_profile": existing_profile,
                    "home_url": reverse(
                        "home_with_experiment",
                        kwargs={"experiment_identifier": experiment.identifier},
                    ),
                },
            )

        # If no existing profile, show the create profile form
        return render(
            request,
            self.template_name,
            {"experiment": experiment, "form": UserProfileForm(experiment=experiment)},
        )

    def post(self, request, experiment_identifier):
        try:
            experiment = Experiment.objects.get(identifier=experiment_identifier)
        except Experiment.DoesNotExist:
            return render(
                request,
                self.template_name,
                {"error": "Invalid experiment identifier"},
            )

        # Check if user already has a profile
        if UserProfile.objects.filter(
            user=request.user,
            experiment=experiment,
            is_deleted=False,
        ).exists():
            return render(
                request,
                self.template_name,
                {
                    "experiment": experiment,
                    "error": "You already have a profile for this experiment",
                },
            )

        form = UserProfileForm(request.POST, request.FILES, experiment=experiment)
        if form.is_valid():
            # Create the profile
            profile = form.save(commit=False)
            profile.user = request.user
            profile.experiment = experiment
            profile.save()

            # Redirect to the experiment's home page
            return redirect(
                "home_with_experiment",
                experiment_identifier=experiment.identifier,
            )

        # If form is invalid, show form with errors
        return render(
            request,
            self.template_name,
            {"experiment": experiment, "form": form},
        )


class AcceptInvitationView(View):
    """
    View for handling invitation acceptance.
    Updated: If the invitation email matches an existing User and the user is not authenticated,
    redirect to login with a 'next' parameter to return to this page after login.
    """

    def get(self, request, *args, **kwargs):
        experiment_identifier = kwargs.get("experiment_identifier")
        email = kwargs.get("email")
        User = get_user_model()

        if not email:
            return render(
                request,
                "pages/accept_invitation.html",
                {"error": _("No email address provided.")},
            )

        try:
            experiment = Experiment.objects.get(identifier=experiment_identifier)
            invitation = ExperimentInvitation.objects.get(
                experiment=experiment,
                email=email,
                is_accepted=False,
                is_deleted=False,
            )

            # Check if the invitation email matches an existing user
            user_exists = User.objects.filter(email__iexact=email).exists()

            # If not authenticated and the email matches a user, redirect to login
            if user_exists and not request.user.is_authenticated:
                # Use Django's built-in login view, with 'next' param to return here after login
                # login_url = reverse('login')
                login_url = resolve_url(settings.LOGIN_URL)
                next_url = request.get_full_path()
                return redirect_to_login(next_url, login_url)

            # If user is authenticated and the email matches the current user, check if they already have a profile for this experiment
            if request.user.is_authenticated:
                if str(request.user.email) == str(email):
                    # Check if user already has a profile for this experiment
                    try:
                        user_profile = UserProfile.objects.get(
                            user=request.user,
                            experiment=experiment,
                        )
                        return render(
                            request,
                            "pages/accept_invitation.html",
                            {
                                "experiment": experiment,
                                "already_accepted": True,
                                "home_url": reverse(
                                    "home_with_experiment",
                                    kwargs={
                                        "experiment_identifier": experiment_identifier,
                                    },
                                ),
                                "current_user_profile": user_profile,
                            },
                        )
                    except UserProfile.DoesNotExist:
                        return render(
                            request,
                            "pages/accept_invitation.html",
                            {
                                "experiment": experiment,
                                "existing_user": True,
                                "create_profile_url": reverse(
                                    "create_profile",
                                    kwargs={
                                        "experiment_identifier": experiment_identifier,
                                    },
                                ),
                                "current_user_profile": None,
                            },
                        )
                else:
                    # User Profile is needed for left nav context
                    try:
                        user_profile = UserProfile.objects.get(
                            user=request.user,
                            experiment=experiment,
                        )
                    except UserProfile.DoesNotExist:
                        user_profile = None
                    return render(
                        request,
                        "pages/accept_invitation.html",
                        {
                            "experiment": experiment,
                            "error": _(
                                "You are logged in as "
                                + str(request.user)
                                + " but the invitation link is for "
                                + str(email)
                                + ". To check invitation status, please either log in as "
                                + str(email)
                                + " or log out and try again.",
                            ),
                            "current_user_profile": user_profile,
                        },
                    )
            else:
                # If the email does not match a user, proceed to signup
                signup_url = (
                    reverse("users:signup_with_profile")
                    + f"?experiment={experiment_identifier}&email={email}"
                )
                return render(
                    request,
                    "pages/accept_invitation.html",
                    {
                        "experiment": experiment,
                        "existing_user": False,
                        "signup_url": signup_url,
                    },
                )

        except Experiment.DoesNotExist:
            return render(
                request,
                "pages/accept_invitation.html",
                {"error": _("Invalid experiment.")},
            )
        except ExperimentInvitation.DoesNotExist:
            return render(
                request,
                "pages/accept_invitation.html",
                {"error": _("Invalid or expired invitation link.")},
            )

<<<<<<< HEAD

class UserProfileDetailView(
    LoginRequiredMixin,
    ExperimentContextMixin,
    ProfileRequiredMixin,
    DetailView,
):
=======
class UserProfileDetailView(LoginRequiredMixin, ExperimentContextMixin, ProfileRequiredMixin, DetailView):
>>>>>>> 59d1b2da
    """
    View for displaying a user's profile.
    """

    model = UserProfile
    template_name = "users/user_profile_detail.html"
    context_object_name = "viewed_profile"
    slug_url_kwarg = "user_profile_id"

    def get_context_data(self, **kwargs):
        """
        Add experiment and profile context to template context.
        """
        context = super().get_context_data(**kwargs)
        # The ExperimentContextMixin already adds:
        # - experiment
        # - current_user_profile (the current user's profile in this experiment)
        # - is_moderator (current user's moderator status)

        # Add the viewed profile's role information
        context["viewed_profile"] = self.object
        context["is_creator"] = self.object.user == self.experiment.creator

        # Add follower and following counts
        context["follower_count"] = SocialNetwork.objects.filter(
            target_node=self.object,
        ).count()
        context["following_count"] = SocialNetwork.objects.filter(
            source_node=self.object,
        ).count()

        # Get pagination parameters
<<<<<<< HEAD
        previous_post_id = self.request.GET.get("previous_post_id", None)
        page_size = self.request.GET.get(
            "page_size",
            10,
        )  # Default to 10 posts per page
=======
        previous_post_id = self.request.GET.get('previous_post_id', None)
        page_size = self.request.GET.get('page_size', 10)  # Default to 10 posts per page
        replies_only = self.request.GET.get('replies_only', False)  # New param to optionally show replies only
>>>>>>> 59d1b2da

        # Get all posts by this user (not deleted, ordered by newest first)
        all_posts = Post.all_objects.filter(user_profile=self.object, is_deleted=False).select_related(
            'user_profile',
            'user_profile__user',
            'parent_post',
            'parent_post__user_profile',
            'parent_post__user_profile__user'
        ).prefetch_related('vote_set')

        # Separate original posts and replies
        original_posts = all_posts.filter(parent_post__isnull=True)
        replies = all_posts.filter(parent_post__isnull=False, parent_post__is_deleted=False)

        # If previous_post_id provided, paginate from that post
        if previous_post_id:
            try:
                previous_post = Post.objects.get(id=previous_post_id)
                original_posts = original_posts.filter(created_date__lt=previous_post.created_date)
                replies = replies.filter(created_date__lt=previous_post.created_date)
            except Post.DoesNotExist:
                pass

        # Order by newest first and limit to page size
<<<<<<< HEAD
        context["user_posts"] = posts.order_by("-created_date")[: int(page_size)]
        # Annotate each post with comment_count and has_user_voted for template compatibility
        current_user = self.request.user
        for post in context["user_posts"]:
            post.comment_count = post.get_comment_count()
            post.has_user_voted = post.vote_set.filter(
                user_profile__user=current_user,
            ).exists()
=======
        context['user_original_posts'] = original_posts.order_by('-created_date')[:int(page_size)]
        context['user_replies'] = replies.order_by('-created_date')[:int(page_size)]
        
        # Add counts for the tabs
        context['original_posts_count'] = original_posts.count()
        context['replies_count'] = replies.count()

        # Keep the original user_posts for backward compatibility (all posts)
        # If replies_only is True, show only replies, otherwise show only original posts
        if replies_only:
            context['user_posts'] = replies.order_by('-created_date')[:int(page_size)]
        else:
            context['user_posts'] = original_posts.order_by('-created_date')[:int(page_size)]
        
        # Annotate each post with comment_count and has_user_voted for template compatibility
        current_user = self.request.user
        current_user_profile = context.get('current_user_profile')
        for post_list in [context['user_original_posts'], context['user_replies'], context['user_posts']]:
            for post in post_list:
                post.comment_count = post.get_comment_count()
                post.has_user_voted = post.vote_set.filter(user_profile__user=current_user).exists()
                
                # Add follow state for each post
                if current_user_profile and post.user_profile.user != current_user:
                    post.is_following = SocialNetwork.objects.filter(
                        source_node=current_user_profile,
                        target_node=post.user_profile
                    ).exists()
                else:
                    post.is_following = False
>>>>>>> 59d1b2da

        # If HTMX request, map user_posts to posts for template compatibility
        if self.request.headers.get("HX-Request"):
            context["posts"] = context["user_posts"]

        # Add whether the current user is following the viewed profile
<<<<<<< HEAD
        current_user_profile = context.get("current_user_profile")
=======
>>>>>>> 59d1b2da
        if current_user_profile:
            context["is_following_viewed_profile"] = SocialNetwork.objects.filter(
                source_node=current_user_profile,
                target_node=self.object,
            ).exists()
        else:
            context["is_following_viewed_profile"] = False

        # Followers: UserProfiles that follow this profile
        follower_links = SocialNetwork.objects.filter(target_node=self.object)
        context["followers"] = UserProfile.objects.filter(
            id__in=follower_links.values_list("source_node", flat=True),
        )

        # Following: UserProfiles that this profile follows
        following_links = SocialNetwork.objects.filter(source_node=self.object)
        context["following"] = UserProfile.objects.filter(
            id__in=following_links.values_list("target_node", flat=True),
        )

        return context

    @method_decorator(check_banned)
    def get(self, request, *args, **kwargs):
        """Override get to handle HTMX requests."""
        if request.headers.get("HX-Request"):
            self.template_name = "partials/_post_list.html"
        return super().get(request, *args, **kwargs)


class SettingsView(LoginRequiredMixin, TemplateView):
    """
    Settings page view that displays user settings.
    This view is accessible to all authenticated users and is experiment-independent.
    """
<<<<<<< HEAD

    template_name = "pages/settings.html"

    def get_context_data(self, **kwargs):
        context = super().get_context_data(**kwargs)
        context["user_api_keys"] = MultiToken.objects.filter(
            user=self.request.user
        ).values()
        return context


@login_required
def generate_external_api_token_view(request):
    if request.method == "POST":
        token = MultiToken.objects.create(user=request.user)
        token_msg = mark_safe(
            f"Token: {token} has been generated.<br/>"
            "Keep it in safe environment as you won't be able to see it again."
        )
        messages.success(request, token_msg)

    # Redirect back to settings page
    return HttpResponseRedirect(reverse("settings"))


@login_required
def delete_external_api_token_view(request):
    if request.method == "POST":
        user = request.user
        api_key = request.POST.get("key").strip()
        deleted, _ = MultiToken.objects.filter(user=user, key=api_key).delete()
        if deleted:
            messages.success(request, "token deleted successfully")
        else:
            messages.error(request, "failed to delete token")

    # Redirect back to settings page
    return HttpResponseRedirect(reverse("settings"))
=======
    template_name = 'pages/settings.html'


class CommentDetailView(LoginRequiredMixin, ExperimentContextMixin, ProfileRequiredMixin, DetailView):
    """
    View for displaying comment detail modal content via HTMX.
    Returns the modal content for a specific post and its replies.
    """
    model = Post
    template_name = 'partials/_comment_modal_content.html'
    context_object_name = 'post'
    slug_field = 'id'
    slug_url_kwarg = 'post_id'
    
    def get_queryset(self):
        """Filter posts by experiment and ensure they're not deleted."""
        return Post.objects.filter(
            experiment=self.experiment,
            is_deleted=False
        ).select_related(
            'user_profile',
            'user_profile__user'
        ).prefetch_related('vote_set')
    
    def get_context_data(self, **kwargs):
        """Add replies and other context data for the modal."""
        context = super().get_context_data(**kwargs)
        post = self.object
        
        # Get current user's profile for follow state checks
        current_user_profile = context.get('current_user_profile')
        
        # Add comment count and vote status for the main post
        post.comment_count = post.get_comment_count()
        post.has_user_voted = post.vote_set.filter(
            user_profile__user=self.request.user
        ).exists()
        
        # Add follow state for the main post
        if current_user_profile and post.user_profile.user != self.request.user:
            post.is_following = SocialNetwork.objects.filter(
                source_node=current_user_profile,
                target_node=post.user_profile
            ).exists()
        else:
            post.is_following = False
        
        # Get replies for this post
        replies = Post.objects.filter(
            parent_post=post,
            is_deleted=False
        ).select_related(
            'user_profile',
            'user_profile__user'
        ).prefetch_related('vote_set').order_by('created_date')
        
        # Add comment count, vote status, and follow state for each reply
        for reply in replies:
            reply.comment_count = reply.get_comment_count()
            reply.has_user_voted = reply.vote_set.filter(
                user_profile__user=self.request.user
            ).exists()
            # Add permission flags for template
            reply.is_author = reply.user_profile.user == self.request.user
            reply.is_moderator = self.is_moderator(self.request.user, self.experiment)
            
            # Add follow state for each reply
            if current_user_profile and reply.user_profile.user != self.request.user:
                reply.is_following = SocialNetwork.objects.filter(
                    source_node=current_user_profile,
                    target_node=reply.user_profile
                ).exists()
            else:
                reply.is_following = False
        
        context['replies'] = replies
        
        # Add user profile URL template for JavaScript
        context['user_profile_url_template'] = reverse(
            'user_profile_detail', 
            kwargs={
                'experiment_identifier': self.experiment.identifier,
                'pk': '00000000-0000-0000-0000-000000000000'
            }
        )
        
        return context
    
    @method_decorator(check_banned)
    def get(self, request, *args, **kwargs):
        """Handle GET requests for comment modal content."""
        return super().get(request, *args, **kwargs)
>>>>>>> 59d1b2da
<|MERGE_RESOLUTION|>--- conflicted
+++ resolved
@@ -67,33 +67,11 @@
         previous_post_id: Optional ID of the last post from previous page to paginate from
         page_size: Number of posts to return per page (default: 20)
     """
-<<<<<<< HEAD
     posts = Post.objects.filter(
         parent_post__isnull=True,  # Only show top-level posts, not replies
         is_deleted=False,  # Only show non-deleted posts
     )
 
-=======
-
-
-    # Filter by hashtag if provided - look for posts that either have the hashtag directly
-    # or have replies containing the hashtag
-    if hashtag:
-        posts = Post.objects.filter(
-            models.Q(hashtag__tag=hashtag.lower(), parent_post__isnull=True) |  # Top-level posts with hashtag
-            models.Q(  # Replies with hashtag where parent exists and isn't deleted
-                hashtag__tag=hashtag.lower(),
-                parent_post__isnull=False,
-                parent_post__is_deleted=False
-            )
-        ).distinct()  # Use distinct to avoid duplicate posts
-    else:
-        posts = Post.objects.filter(
-            parent_post__isnull=True,  # Only show top-level posts, not replies
-            is_deleted=False  # Only show non-deleted posts
-        )
-    
->>>>>>> 59d1b2da
     # Filter by experiment if provided
     if experiment:
         posts = posts.filter(experiment=experiment)
@@ -101,7 +79,6 @@
     # Filter by profile IDs if provided
     if profile_ids:
         posts = posts.filter(user_profile__in=profile_ids)
-<<<<<<< HEAD
 
     # Filter by hashtag if provided - look for posts that either have the hashtag directly
     # or have replies containing the hashtag
@@ -114,9 +91,6 @@
                 post__is_deleted=False,  # Only count non-deleted replies
             ),
         ).distinct()  # Use distinct to avoid duplicate posts
-=======
-    
->>>>>>> 59d1b2da
 
         # Determine next page of posts based on previous_post_id's created_date
     if previous_post_id:
@@ -139,32 +113,14 @@
     # Limit results to page_size
     posts = posts[: int(page_size)]
 
-    # Get current user's profile for follow state checks
-    current_user_profile = None
-    if request.user.is_authenticated and experiment:
-        current_user_profile = request.user.userprofile_set.filter(experiment=experiment).first()
-
-    # Add comment count, vote status, and follow state using the get_comment_count method
+    # Add comment count and vote status using the get_comment_count method
     for post in posts:
         post.comment_count = post.get_comment_count()
         # Add whether the current user has voted
         post.has_user_voted = post.vote_set.filter(
             user_profile__user=request.user,
         ).exists()
-<<<<<<< HEAD
-
-=======
-        
-        # Add follow state for each post
-        if current_user_profile and post.user_profile.user != request.user:
-            post.is_following = SocialNetwork.objects.filter(
-                source_node=current_user_profile,
-                target_node=post.user_profile
-            ).exists()
-        else:
-            post.is_following = False
-    
->>>>>>> 59d1b2da
+
     return posts
 
 
@@ -1158,7 +1114,6 @@
                 {"error": _("Invalid or expired invitation link.")},
             )
 
-<<<<<<< HEAD
 
 class UserProfileDetailView(
     LoginRequiredMixin,
@@ -1166,9 +1121,6 @@
     ProfileRequiredMixin,
     DetailView,
 ):
-=======
-class UserProfileDetailView(LoginRequiredMixin, ExperimentContextMixin, ProfileRequiredMixin, DetailView):
->>>>>>> 59d1b2da
     """
     View for displaying a user's profile.
     """
@@ -1201,42 +1153,24 @@
         ).count()
 
         # Get pagination parameters
-<<<<<<< HEAD
         previous_post_id = self.request.GET.get("previous_post_id", None)
         page_size = self.request.GET.get(
             "page_size",
             10,
         )  # Default to 10 posts per page
-=======
-        previous_post_id = self.request.GET.get('previous_post_id', None)
-        page_size = self.request.GET.get('page_size', 10)  # Default to 10 posts per page
-        replies_only = self.request.GET.get('replies_only', False)  # New param to optionally show replies only
->>>>>>> 59d1b2da
-
-        # Get all posts by this user (not deleted, ordered by newest first)
-        all_posts = Post.all_objects.filter(user_profile=self.object, is_deleted=False).select_related(
-            'user_profile',
-            'user_profile__user',
-            'parent_post',
-            'parent_post__user_profile',
-            'parent_post__user_profile__user'
-        ).prefetch_related('vote_set')
-
-        # Separate original posts and replies
-        original_posts = all_posts.filter(parent_post__isnull=True)
-        replies = all_posts.filter(parent_post__isnull=False, parent_post__is_deleted=False)
+
+        # Get posts by this user (not deleted, ordered by newest first)
+        posts = Post.all_objects.filter(user_profile=self.object, is_deleted=False)
 
         # If previous_post_id provided, paginate from that post
         if previous_post_id:
             try:
                 previous_post = Post.objects.get(id=previous_post_id)
-                original_posts = original_posts.filter(created_date__lt=previous_post.created_date)
-                replies = replies.filter(created_date__lt=previous_post.created_date)
+                posts = posts.filter(created_date__lt=previous_post.created_date)
             except Post.DoesNotExist:
                 pass
 
         # Order by newest first and limit to page size
-<<<<<<< HEAD
         context["user_posts"] = posts.order_by("-created_date")[: int(page_size)]
         # Annotate each post with comment_count and has_user_voted for template compatibility
         current_user = self.request.user
@@ -1245,48 +1179,13 @@
             post.has_user_voted = post.vote_set.filter(
                 user_profile__user=current_user,
             ).exists()
-=======
-        context['user_original_posts'] = original_posts.order_by('-created_date')[:int(page_size)]
-        context['user_replies'] = replies.order_by('-created_date')[:int(page_size)]
-        
-        # Add counts for the tabs
-        context['original_posts_count'] = original_posts.count()
-        context['replies_count'] = replies.count()
-
-        # Keep the original user_posts for backward compatibility (all posts)
-        # If replies_only is True, show only replies, otherwise show only original posts
-        if replies_only:
-            context['user_posts'] = replies.order_by('-created_date')[:int(page_size)]
-        else:
-            context['user_posts'] = original_posts.order_by('-created_date')[:int(page_size)]
-        
-        # Annotate each post with comment_count and has_user_voted for template compatibility
-        current_user = self.request.user
-        current_user_profile = context.get('current_user_profile')
-        for post_list in [context['user_original_posts'], context['user_replies'], context['user_posts']]:
-            for post in post_list:
-                post.comment_count = post.get_comment_count()
-                post.has_user_voted = post.vote_set.filter(user_profile__user=current_user).exists()
-                
-                # Add follow state for each post
-                if current_user_profile and post.user_profile.user != current_user:
-                    post.is_following = SocialNetwork.objects.filter(
-                        source_node=current_user_profile,
-                        target_node=post.user_profile
-                    ).exists()
-                else:
-                    post.is_following = False
->>>>>>> 59d1b2da
 
         # If HTMX request, map user_posts to posts for template compatibility
         if self.request.headers.get("HX-Request"):
             context["posts"] = context["user_posts"]
 
         # Add whether the current user is following the viewed profile
-<<<<<<< HEAD
         current_user_profile = context.get("current_user_profile")
-=======
->>>>>>> 59d1b2da
         if current_user_profile:
             context["is_following_viewed_profile"] = SocialNetwork.objects.filter(
                 source_node=current_user_profile,
@@ -1322,7 +1221,6 @@
     Settings page view that displays user settings.
     This view is accessible to all authenticated users and is experiment-independent.
     """
-<<<<<<< HEAD
 
     template_name = "pages/settings.html"
 
@@ -1360,98 +1258,4 @@
             messages.error(request, "failed to delete token")
 
     # Redirect back to settings page
-    return HttpResponseRedirect(reverse("settings"))
-=======
-    template_name = 'pages/settings.html'
-
-
-class CommentDetailView(LoginRequiredMixin, ExperimentContextMixin, ProfileRequiredMixin, DetailView):
-    """
-    View for displaying comment detail modal content via HTMX.
-    Returns the modal content for a specific post and its replies.
-    """
-    model = Post
-    template_name = 'partials/_comment_modal_content.html'
-    context_object_name = 'post'
-    slug_field = 'id'
-    slug_url_kwarg = 'post_id'
-    
-    def get_queryset(self):
-        """Filter posts by experiment and ensure they're not deleted."""
-        return Post.objects.filter(
-            experiment=self.experiment,
-            is_deleted=False
-        ).select_related(
-            'user_profile',
-            'user_profile__user'
-        ).prefetch_related('vote_set')
-    
-    def get_context_data(self, **kwargs):
-        """Add replies and other context data for the modal."""
-        context = super().get_context_data(**kwargs)
-        post = self.object
-        
-        # Get current user's profile for follow state checks
-        current_user_profile = context.get('current_user_profile')
-        
-        # Add comment count and vote status for the main post
-        post.comment_count = post.get_comment_count()
-        post.has_user_voted = post.vote_set.filter(
-            user_profile__user=self.request.user
-        ).exists()
-        
-        # Add follow state for the main post
-        if current_user_profile and post.user_profile.user != self.request.user:
-            post.is_following = SocialNetwork.objects.filter(
-                source_node=current_user_profile,
-                target_node=post.user_profile
-            ).exists()
-        else:
-            post.is_following = False
-        
-        # Get replies for this post
-        replies = Post.objects.filter(
-            parent_post=post,
-            is_deleted=False
-        ).select_related(
-            'user_profile',
-            'user_profile__user'
-        ).prefetch_related('vote_set').order_by('created_date')
-        
-        # Add comment count, vote status, and follow state for each reply
-        for reply in replies:
-            reply.comment_count = reply.get_comment_count()
-            reply.has_user_voted = reply.vote_set.filter(
-                user_profile__user=self.request.user
-            ).exists()
-            # Add permission flags for template
-            reply.is_author = reply.user_profile.user == self.request.user
-            reply.is_moderator = self.is_moderator(self.request.user, self.experiment)
-            
-            # Add follow state for each reply
-            if current_user_profile and reply.user_profile.user != self.request.user:
-                reply.is_following = SocialNetwork.objects.filter(
-                    source_node=current_user_profile,
-                    target_node=reply.user_profile
-                ).exists()
-            else:
-                reply.is_following = False
-        
-        context['replies'] = replies
-        
-        # Add user profile URL template for JavaScript
-        context['user_profile_url_template'] = reverse(
-            'user_profile_detail', 
-            kwargs={
-                'experiment_identifier': self.experiment.identifier,
-                'pk': '00000000-0000-0000-0000-000000000000'
-            }
-        )
-        
-        return context
-    
-    @method_decorator(check_banned)
-    def get(self, request, *args, **kwargs):
-        """Handle GET requests for comment modal content."""
-        return super().get(request, *args, **kwargs)
->>>>>>> 59d1b2da
+    return HttpResponseRedirect(reverse("settings"))