from django.shortcuts import get_object_or_404
from django.contrib.auth.decorators import login_required
from django.http import JsonResponse
from django.views.decorators.csrf import ensure_csrf_cookie
from django.utils.decorators import method_decorator
from .models import Post, UserProfile, Experiment, Vote, Notification
from .decorators import check_banned
import json


@login_required
@ensure_csrf_cookie
@check_banned
def create_comment(request, experiment_identifier):
    """Handle creation of comments/replies to posts."""
    # used by human users to reply to posts
    if request.method == "POST":
        parent_id = request.POST.get("parent_post_id")
        content = request.POST.get("content")

        if not content:
            return JsonResponse(
                {"status": "error", "message": "Content is required"}, status=400
            )

        try:
            experiment = get_object_or_404(Experiment, identifier=experiment_identifier)
            parent_post = Post.objects.get(id=parent_id)
            user_profile = request.user.userprofile_set.filter(
                experiment=experiment
            ).first()

            comment = Post.objects.create(
                user_profile=user_profile,
                content=content,
                parent_post=parent_post,
                experiment=experiment,
                depth=parent_post.depth + 1,
                # is_flagged will be automatically set in the save method via profanity check
            )
            # Create a notification for the parent post author
            Notification.objects.create(
                user_profile=parent_post.user_profile,
                event="post_replied",
                content=f"@{user_profile.username} replied to your post",
            )

            response_data = {
                "status": "success",
                "id": str(comment.id),
                "message": "Comment created successfully",
            }

            # Include flag information if the comment was flagged
            if comment.is_flagged:
                response_data["is_flagged"] = True

            return JsonResponse(response_data)
        except Post.DoesNotExist:
            return JsonResponse(
                {"status": "error", "message": "Parent post not found"}, status=404
            )
        except Exception as e:
            return JsonResponse({"status": "error", "message": str(e)}, status=500)

    return JsonResponse(
        {"status": "error", "message": "Method not allowed"}, status=405
    )


@login_required
# @ensure_csrf_cookie
def get_post_replies(request, post_id):
    """Get replies for a specific post."""
    try:
        # Filter replies that are not deleted and not from banned users
<<<<<<< HEAD
        replies = (
            Post.objects.filter(
                parent_post__id=post_id,
            )
            .select_related(
                "user_profile",
            )
            .order_by("created_date")
        )

        replies_data = [
            {
                "id": str(reply.id),  # Convert UUID to string
                "user_profile_id": str(
                    reply.user_profile.id
                ),  # Add user profile ID (not user ID)
                "username": reply.user_profile.username,
                "display_name": reply.user_profile.display_name,
                "content": reply.content,
                "created_date": reply.created_date.isoformat(),
                "profile_picture": reply.user_profile.profile_picture.url
                if reply.user_profile.profile_picture
                else None,
                "is_author": reply.user_profile.user == request.user,
                "is_moderator": request.user.groups.filter(name="Moderators").exists(),
            }
            for reply in replies
        ]

        return JsonResponse({"status": "success", "replies": replies_data})
=======
        # Also ensure the parent post is not deleted
        replies = Post.objects.filter(
            parent_post__id=post_id,
            parent_post__is_deleted=False,
            is_deleted=False  # Only show non-deleted replies
        ).select_related(
            'user_profile',
            'user_profile__user'  # Also select related user for checking banned status
        ).exclude(
            user_profile__user__groups__name='Banned'  # Exclude replies from banned users
        ).order_by('created_date')

        replies_data = [{
            'id': str(reply.id),  # Convert UUID to string
            'user_profile_id': str(reply.user_profile.id),  # Add user profile ID (not user ID)
            'username': reply.user_profile.username,
            'display_name': reply.user_profile.display_name,
            'content': reply.content,
            'created_date': reply.created_date.isoformat(),
            'profile_picture': reply.user_profile.profile_picture.url if reply.user_profile.profile_picture else None,
            'is_author': reply.user_profile.user == request.user,
            'is_moderator': request.user.groups.filter(name='Moderators').exists()
        } for reply in replies]
        
        return JsonResponse({'status': 'success', 'replies': replies_data})
>>>>>>> 59d1b2da
    except Post.DoesNotExist:
        return JsonResponse(
            {"status": "error", "message": "Post not found"}, status=404
        )
    except Exception as e:
        return JsonResponse({"status": "error", "message": str(e)}, status=500)


@login_required
@ensure_csrf_cookie
@check_banned
def delete_post(request, post_id):
    """Delete a post."""
    if request.method != "DELETE":
        return JsonResponse(
            {"status": "error", "message": "Method not allowed"}, status=405
        )

    try:
        post = get_object_or_404(Post, id=post_id)
        # Get the user's profile for this experiment
        user_profile = request.user.userprofile_set.filter(
            experiment=post.experiment
        ).first()

        # Check if user has permission to delete (either the author or has moderator permissions)
        if (
            user_profile and user_profile.is_experiment_moderator()
        ) or post.user_profile.user == request.user:
            post.is_deleted = True
            post.save()
            return JsonResponse(
                {"status": "success", "message": "Post deleted successfully"}
            )
        else:
            return JsonResponse(
                {
                    "status": "error",
                    "message": "You do not have permission to delete this post",
                },
                status=403,
            )
    except Exception as e:
        return JsonResponse({"status": "error", "message": str(e)}, status=500)


@login_required
@ensure_csrf_cookie
def ban_user(request, user_profile_id):
    """Handle banning of users."""
    if request.method != "POST":
        return JsonResponse(
            {"status": "error", "message": "Method not allowed"}, status=405
        )

    try:
        # Get the target user profile
        try:
            target_profile = UserProfile.objects.get(id=user_profile_id)
        except (UserProfile.DoesNotExist, ValueError):
            return JsonResponse(
                {"status": "error", "message": "User profile not found"}, status=404
            )

        # Check if the requesting user is a moderator in the same experiment
        try:
            mod_profile = request.user.userprofile_set.get(
                experiment=target_profile.experiment
            )
            if not mod_profile.is_experiment_moderator():
                return JsonResponse(
                    {"status": "error", "message": "Unauthorized"}, status=403
                )
        except UserProfile.DoesNotExist:
            return JsonResponse(
                {"status": "error", "message": "Unauthorized"}, status=403
            )

        # Ban the user
        target_profile.is_banned = True
        target_profile.save()

        return JsonResponse(
            {"status": "success", "message": "User banned successfully"}
        )
    except Exception as e:
        return JsonResponse({"status": "error", "message": str(e)}, status=500)


@login_required
@ensure_csrf_cookie
def unban_user(request, user_profile_id):
    """Handle unbanning of users."""
    if request.method != "POST":
        return JsonResponse(
            {"status": "error", "message": "Method not allowed"}, status=405
        )

    try:
        # Get the target user profile
        target_profile = get_object_or_404(UserProfile, id=user_profile_id)

        # Check if the requesting user is a moderator in the same experiment
        try:
            mod_profile = request.user.userprofile_set.get(
                experiment=target_profile.experiment
            )
            if not mod_profile.is_experiment_moderator():
                return JsonResponse(
                    {"status": "error", "message": "Unauthorized"}, status=403
                )
        except UserProfile.DoesNotExist:
            return JsonResponse(
                {"status": "error", "message": "Unauthorized"}, status=403
            )

        # Unban the user
        target_profile.is_banned = False
        target_profile.save()

        return JsonResponse(
            {"status": "success", "message": "User unbanned successfully"}
        )
    except Exception as e:
        return JsonResponse({"status": "error", "message": str(e)}, status=500)


@login_required
@ensure_csrf_cookie
def update_last_accessed(request):
    """Update the user's last_accessed experiment."""
    if request.method != "POST":
        return JsonResponse(
            {"status": "error", "message": "Method not allowed"}, status=405
        )

    try:
        data = json.loads(request.body)
        experiment_identifier = data.get("experiment_identifier")

        if not experiment_identifier:
            return JsonResponse(
                {"status": "error", "message": "Experiment identifier is required"},
                status=400,
            )

        experiment = get_object_or_404(Experiment, identifier=experiment_identifier)

        # Verify user has access to this experiment
        user_profile = request.user.userprofile_set.filter(
            experiment=experiment
        ).first()
        if not user_profile:
            return JsonResponse(
                {
                    "status": "error",
                    "message": "You do not have access to this experiment",
                },
                status=403,
            )

        # Update last_accessed
        request.user.last_accessed = experiment
        request.user.save()

        return JsonResponse(
            {"status": "success", "message": "Last accessed experiment updated"}
        )
    except json.JSONDecodeError:
        return JsonResponse({"status": "error", "message": "Invalid JSON"}, status=400)
    except Exception as e:
        return JsonResponse({"status": "error", "message": str(e)}, status=500)


@login_required
@ensure_csrf_cookie
@check_banned
def handle_like(request, post_id):
    """Handle post likes/unlikes."""
    try:
        post = get_object_or_404(Post, id=post_id)
        user_profile = request.user.userprofile_set.filter(
            experiment=post.experiment
        ).first()

        if not user_profile:
            return JsonResponse(
                {"status": "error", "message": "User profile not found"}, status=404
            )

        # Check if user already voted
        existing_vote = Vote.objects.filter(
            user_profile=user_profile, post=post
        ).first()

        if existing_vote:
            # Unlike: delete the vote and decrement count
            existing_vote.delete()
            post.num_upvotes -= 1
            post.save()
            return JsonResponse(
                {
                    "status": "success",
                    "message": "Post unliked",
                    "is_liked": False,
                    "upvotes": post.num_upvotes,
                }
            )
        else:
            # Like: create new vote and increment count
            Vote.objects.create(user_profile=user_profile, post=post, is_upvote=True)
            post.num_upvotes += 1
            post.save()
            # Create a notification for the post author
            Notification.objects.create(
                user_profile=post.user_profile,
                event="post_liked",
                content=f"@{user_profile.username} liked your post",
            )
            return JsonResponse(
                {
                    "status": "success",
                    "message": "Post liked",
                    "is_liked": True,
                    "upvotes": post.num_upvotes,
                }
            )

    except Post.DoesNotExist:
        return JsonResponse(
            {"status": "error", "message": "Post not found"}, status=404
        )
    except Exception as e:
        return JsonResponse({"status": "error", "message": str(e)}, status=500)


@login_required
@ensure_csrf_cookie
def delete_experiment(request, experiment_identifier):
    """
    Delete an experiment via AJAX/HTMX (DELETE request).
    Only the experiment creator can delete their experiment.
    Uses soft deletion by setting is_deleted to True.
    Returns JSON response (success or error), mirroring the post delete API.
    """
    if request.method != "DELETE":
        return JsonResponse(
            {"status": "error", "message": "Method not allowed"}, status=405
        )
    try:
        experiment = Experiment.all_objects.get(identifier=experiment_identifier)
        # Check if user is the creator
        if experiment.creator != request.user:
            return JsonResponse(
                {
                    "status": "error",
                    "message": "Only the experiment creator can delete this experiment",
                },
                status=403,
            )
        # Soft delete the experiment
        experiment.is_deleted = True
        experiment.save()
        return JsonResponse(
            {"status": "success", "message": "Experiment deleted successfully"}
        )
    except Experiment.DoesNotExist:
        return JsonResponse(
            {"status": "error", "message": "Experiment not found."}, status=404
        )
    except Exception as e:
        return JsonResponse({"status": "error", "message": str(e)}, status=500)


@login_required
def repost(request, post_id):
    """
    Creates a new post that copies the content of the given post.
    Will return an error if a user attempts to repost their own content
    or if the post is already a repost.
    """
    if request.method != "POST":
        return JsonResponse({"error": "Method not allowed"}, status=405)

    try:
        # Get the original post
        original_post = Post.objects.get(id=post_id)

        # Check if user is trying to repost their own post
        if original_post.user_profile.user == request.user:
            return JsonResponse({"error": "Cannot repost your own content"}, status=403)

        # Check if the post is already a repost
        if original_post.repost_source is not None:
            return JsonResponse(
                {"error": "Reposting a repost is not allowed"}, status=403
            )

        # Get the current user's profile for the current experiment
        user_profile = UserProfile.objects.get(
            user=request.user, experiment=original_post.experiment
        )

        # Create new post with the same content
        new_post = Post.objects.create(
            user_profile=user_profile,
            experiment=original_post.experiment,
            repost_source=original_post,
        )

        # Increment the share count on the original post
        original_post.num_shares += 1
        original_post.save(update_fields=["num_shares"])
        # Create a notification for the original post author
        Notification.objects.create(
            user_profile=original_post.user_profile,
            event="post_reposted",
            content=f"@{user_profile.username} reposted your post",
        )

        return JsonResponse(
            {
                "success": True,
                "post_id": str(new_post.id),
                "shares_count": original_post.num_shares,
            }
        )

    except Post.DoesNotExist:
        return JsonResponse({"error": "Post not found"}, status=404)
    except UserProfile.DoesNotExist:
        return JsonResponse({"error": "User profile not found"}, status=404)
    except Exception as e:
        return JsonResponse({"error": str(e)}, status=500)<|MERGE_RESOLUTION|>--- conflicted
+++ resolved
@@ -74,7 +74,6 @@
     """Get replies for a specific post."""
     try:
         # Filter replies that are not deleted and not from banned users
-<<<<<<< HEAD
         replies = (
             Post.objects.filter(
                 parent_post__id=post_id,
@@ -105,33 +104,6 @@
         ]
 
         return JsonResponse({"status": "success", "replies": replies_data})
-=======
-        # Also ensure the parent post is not deleted
-        replies = Post.objects.filter(
-            parent_post__id=post_id,
-            parent_post__is_deleted=False,
-            is_deleted=False  # Only show non-deleted replies
-        ).select_related(
-            'user_profile',
-            'user_profile__user'  # Also select related user for checking banned status
-        ).exclude(
-            user_profile__user__groups__name='Banned'  # Exclude replies from banned users
-        ).order_by('created_date')
-
-        replies_data = [{
-            'id': str(reply.id),  # Convert UUID to string
-            'user_profile_id': str(reply.user_profile.id),  # Add user profile ID (not user ID)
-            'username': reply.user_profile.username,
-            'display_name': reply.user_profile.display_name,
-            'content': reply.content,
-            'created_date': reply.created_date.isoformat(),
-            'profile_picture': reply.user_profile.profile_picture.url if reply.user_profile.profile_picture else None,
-            'is_author': reply.user_profile.user == request.user,
-            'is_moderator': request.user.groups.filter(name='Moderators').exists()
-        } for reply in replies]
-        
-        return JsonResponse({'status': 'success', 'replies': replies_data})
->>>>>>> 59d1b2da
     except Post.DoesNotExist:
         return JsonResponse(
             {"status": "error", "message": "Post not found"}, status=404
