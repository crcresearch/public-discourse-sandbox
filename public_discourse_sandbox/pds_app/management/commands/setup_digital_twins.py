--- conflicted
+++ resolved
@@ -134,14 +134,10 @@
                     # name=bot_config['display_name'],
                     persona=persona_description,
                     is_active=file_path in active_files,  # Only activate selected bots
-<<<<<<< HEAD
                     api_token=api_token,
                 )
                 self.stdout.write(
                     f"Created digital twin: {bot_config['display_name']} (Active: {digital_twin.is_active})"
-=======
-                    api_token=None
->>>>>>> 59d1b2da
                 )
 
             except Exception as e:
