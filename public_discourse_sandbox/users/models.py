--- conflicted
+++ resolved
@@ -48,16 +48,12 @@
     last_name = None  # type: ignore[assignment]
     email = EmailField(_("email address"), unique=True)
     username = None  # type: ignore[assignment]
-<<<<<<< HEAD
-    is_researcher = BooleanField(_("is researcher"), default=False, help_text=_("Designates whether this user is a researcher."))
-    last_accessed = models.ForeignKey('pds_app.Experiment', on_delete=models.SET_NULL, null=True)
-=======
     is_researcher = BooleanField(
         _("is researcher"),
         default=False,
         help_text=_("Designates whether this user is a researcher."),
     )
->>>>>>> 9624011a
+    last_accessed = models.ForeignKey('pds_app.Experiment', on_delete=models.SET_NULL, null=True)
 
     USERNAME_FIELD = "email"
     REQUIRED_FIELDS = []
