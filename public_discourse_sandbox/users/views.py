--- conflicted
+++ resolved
@@ -122,31 +122,18 @@
             "page_size", 10
         )  # Default to 10 posts per page
 
-        # Get all posts by this user (not deleted, ordered by newest first)
-        # Add select_related and prefetch_related for efficient queries
-        all_posts = Post.all_objects.filter(user_profile=self.object, is_deleted=False).select_related(
-            'user_profile',
-            'user_profile__user',
-            'parent_post',
-            'parent_post__user_profile',
-            'parent_post__user_profile__user'
-        ).prefetch_related('vote_set')
-
-        # Separate original posts and replies
-        original_posts = all_posts.filter(parent_post__isnull=True)
-        replies = all_posts.filter(parent_post__isnull=False)
+        # Get posts by this user (not deleted, ordered by newest first)
+        posts = Post.all_objects.filter(user_profile=self.object, is_deleted=False)
 
         # If previous_post_id provided, paginate from that post
         if previous_post_id:
             try:
                 previous_post = Post.objects.get(id=previous_post_id)
-                original_posts = original_posts.filter(created_date__lt=previous_post.created_date)
-                replies = replies.filter(created_date__lt=previous_post.created_date)
+                posts = posts.filter(created_date__lt=previous_post.created_date)
             except Post.DoesNotExist:
                 pass
 
         # Order by newest first and limit to page size
-<<<<<<< HEAD
         context["user_posts"] = posts.order_by("-created_date")[: int(page_size)]
         # Annotate each post with comment_count and has_user_voted for template compatibility
         current_user = self.request.user
@@ -155,24 +142,6 @@
             post.has_user_voted = post.vote_set.filter(
                 user_profile__user=current_user
             ).exists()
-=======
-        context['user_original_posts'] = original_posts.order_by('-created_date')[:int(page_size)]
-        context['user_replies'] = replies.order_by('-created_date')[:int(page_size)]
-        
-        # Add counts for the tabs
-        context['original_posts_count'] = original_posts.count()
-        context['replies_count'] = replies.count()
-
-        # Keep the original user_posts for backward compatibility (all posts)
-        context['user_posts'] = all_posts.order_by('-created_date')[:int(page_size)]
-        
-        # Annotate each post with comment_count and has_user_voted for template compatibility
-        current_user = self.request.user
-        for post_list in [context['user_original_posts'], context['user_replies'], context['user_posts']]:
-            for post in post_list:
-                post.comment_count = post.get_comment_count()
-                post.has_user_voted = post.vote_set.filter(user_profile__user=current_user).exists()
->>>>>>> 59d1b2da
 
         # If HTMX request, map user_posts to posts for template compatibility
         if self.request.headers.get("HX-Request"):
